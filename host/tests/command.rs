--- conflicted
+++ resolved
@@ -424,12 +424,7 @@
 }
 
 async fn run_path_filestat(store: Store<WasiCtx>, wasi: Command) -> Result<()> {
-<<<<<<< HEAD
-    run_with_temp_dir(store, wasi).await
-=======
-    // mtim and mtim_now cant both be set: line 100
-    expect_fail(run_with_temp_dir(store, wasi).await)
->>>>>>> f29ab772
+    run_with_temp_dir(store, wasi).await
 }
 
 async fn run_path_link(store: Store<WasiCtx>, wasi: Command) -> Result<()> {
